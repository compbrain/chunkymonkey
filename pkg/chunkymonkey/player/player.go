--- conflicted
+++ resolved
@@ -150,16 +150,10 @@
 
 func (player *Player) PacketChatMessage(message string) {
 	prefix := player.gameRules.CommandFramework.Prefix()
-	log.Printf("DEBUG: Prefix: %s Message: %s", prefix, message)
 	if message[0:len(prefix)] == prefix {
 		player.gameRules.CommandFramework.Message <- message
 	} else {
-<<<<<<< HEAD
-		log.Printf("DEBUG: sendChatMessage(%s)", message)
-		player.sendChatMessage(message)
-=======
 		player.sendChatMessage(fmt.Sprintf("<%s> %s", player.name, message), true)
->>>>>>> 6933b769
 	}
 }
 
